# -*- coding: utf-8 -*-

"""
sceptre.template

This module implements a Template class, which stores a CloudFormation template
and implements methods for uploading it to S3.
"""

from datetime import datetime
import imp
import logging
import os
import sys
import threading

import botocore

from .exceptions import UnsupportedTemplateFileTypeError
from .exceptions import TemplateSceptreHandlerError


class Template(object):
    """
    Template represents an AWS CloudFormation template. It is responsible for
    loading, storing, and optionally uploading, local templates for use by the
    CloudFormation service.

    :param path: The absolute path to the file which stores the template.
    :type path: str
    :param sceptre_user_data: A dictionary of arbitrary data to be passed to \
        a handler function in an external Python script.
    :type sceptre_user_data: dict
    """

    _boto_s3_lock = threading.Lock()

    def __init__(self, path, sceptre_user_data):
        self.logger = logging.getLogger(__name__)

        self.path = path
        self.sceptre_user_data = sceptre_user_data
        self.name = os.path.basename(path).split(".")[0]
        self._body = None

    def __repr__(self):
        return (
            "sceptre.template.Template(name='{0}', path='{1}', "
            "sceptre_user_data={2})".format(
                self.name, self.path, self.sceptre_user_data
            )
        )

    @property
    def body(self):
        """
        Represents body of the CloudFormation template.

        :returns: The body of the CloudFormation template.
        :rtype: str
        """
        if self._body is None:
            file_extension = os.path.splitext(self.path)[1]

            if file_extension in {".json", ".yaml"}:
                self.logger.debug("%s - Opening file %s", self.name, self.path)
                with open(self.path) as template_file:
                    self._body = template_file.read()
            elif file_extension == ".py":
                self._body = self._call_sceptre_handler()

            else:
                raise UnsupportedTemplateFileTypeError(
                    "Template has file extension %s. Only .py, .yaml, "
                    "and .json are supported.",
                    os.path.splitext(self.path)[1]
                )
        return self._body

    def _call_sceptre_handler(self):
        """
        Calls the function `sceptre_handler` within templates that are python
        scripts.

        :returns: The string returned from sceptre_handler in the template.
        :rtype: str
        :raises: IOError
        :raises: TemplateSceptreHandlerError
        """
        # Get relative path as list between current working directory and where
        # the template is
        # NB: this is a horrible hack...
        relpath = os.path.relpath(self.path, os.getcwd()).split(os.path.sep)
        relpaths_to_add = [
            os.path.sep.join(relpath[:i+1])
            for i in range(len(relpath[:-1]))
        ]
        # Add any directory between the current working directory and where
        # the template is to the python path
        for directory in relpaths_to_add:
            sys.path.append(os.path.join(os.getcwd(), directory))
        self.logger.debug(
            "%s - Getting CloudFormation from %s", self.name, self.path
        )
        try:
            module = imp.load_source(self.name, self.path)
        except IOError:
            raise IOError("No such file or directory: '%s'", self.path)
        try:
            body = module.sceptre_handler(self.sceptre_user_data)
        except AttributeError:
            raise TemplateSceptreHandlerError(
                "The template does not have the required "
                "'sceptre_handler(sceptre_user_data)' function."
            )
        for directory in relpaths_to_add:
            sys.path.remove(os.path.join(os.getcwd(), directory))
        return body

    def upload_to_s3(
            self, region, bucket_name, key_prefix, environment_path,
            stack_name, connection_manager
    ):
        """
        Uploads the template to ``bucket_name`` and returns its URL.

        The template is uploaded with the key
        ``<key_prefix>/<region>/<environment_path>/<stack_name>-<timestamp>.json``.

        :param region: The AWS region to create the bucket in.
        :type region: str
        :param bucket_name: The name of the bucket to create.
        :type bucket_name: str
        :param key_prefix: A string to prefix to the key used to store the
            template in S3.
        :type key_prefix: str
        :param environment_path: The environment that the stack belongs to.
        :type env_path: str
        :param stack_name: The name of the stack that this template creates.
        :type stack_name: str
        :param connection_manager: The connection manager used to make
            AWS calls.
        :type connection_manager: sceptre.connection_manager.ConnectionManager
        :returns: The URL of the template object in S3.
        :rtype: str
        :raises: botocore.exceptions.ClientError

        """
        self.logger.debug("%s - Uploading template to S3...", self.name)

        with self._boto_s3_lock:
            if not self._bucket_exists(bucket_name, connection_manager):
                self._create_bucket(region, bucket_name, connection_manager)

        # Remove any leading or trailing slashes the user may have added.
        key_prefix = key_prefix.strip("/")

        template_key = "/".join([
            key_prefix,
            region,
            environment_path,
            "{stack_name}-{time_stamp}.json".format(
                stack_name=stack_name,
                time_stamp=datetime.utcnow().strftime("%Y-%m-%d-%H-%M-%S-%fZ")
            )
        ])

        self.logger.debug(
            "%s - Uploading template to: 's3://%s/%s'",
            self.name, bucket_name, template_key
        )
        connection_manager.call(
            service="s3",
            command="put_object",
            kwargs={
                "Bucket": bucket_name,
                "Key": template_key,
                "Body": self.body,
                "ServerSideEncryption": "AES256"
            }
        )

        url = "https://{0}.s3.amazonaws.com/{1}".format(
            bucket_name, template_key
        )

        self.logger.debug("%s - Template URL: '%s'", self.name, url)

        return url

    def _bucket_exists(self, bucket_name, connection_manager):
        """
        Checks if the bucket ``bucket_name`` exists.

        :param bucket_name: The name of the bucket to check.
        :type bucket_name: str
        :param connection_manager: The connection manager used to make
            AWS calls.
        :type connection_manager: sceptre.connection_manager.ConnectionManager
        :returns: Boolean whether the bucket exists
        :rtype: bool
        :raises: botocore.exception.ClientError

        """
        self.logger.debug(
            "%s - Attempting to find template bucket '%s'",
            self.name, bucket_name
        )
        try:
            connection_manager.call(
                service="s3",
                command="head_bucket",
                kwargs={"Bucket": bucket_name}
            )
        except botocore.exceptions.ClientError as exp:
            if exp.response["Error"]["Message"] == "Not Found":
                self.logger.debug(
                    "%s - %s bucket not found.", self.name, bucket_name
                )
                return False
            else:
                raise
        self.logger.debug(
            "%s - Found template bucket '%s'", self.name, bucket_name
        )
        return True

    def _create_bucket(self, region, bucket_name, connection_manager):
        """
        Create the bucket ``bucket_name`` in the region ``region``.

        :param region: The AWS region to create the bucket in.
        :type region: str
        :param bucket_name: The name of the bucket to create.
        :type bucket_name: str
        :param connection_manager: The connection manager used to make
            AWS calls.
        :type connection_manager: sceptre.connection_manager.ConnectionManager
        :raises: botocore.exception.ClientError

        """
        self.logger.debug(
            "%s - Creating new bucket '%s'", self.name, bucket_name
        )
        if region == "us-east-1":
            connection_manager.call(
                service="s3",
                command="create_bucket",
                kwargs={"Bucket": bucket_name}
            )
        else:
            connection_manager.call(
                service="s3",
                command="create_bucket",
                kwargs={
                    "Bucket": bucket_name,
                    "CreateBucketConfiguration": {
                        "LocationConstraint": region
                    }
                }
<<<<<<< HEAD
            )
=======
            )
        self.logger.debug(
            "%s - Created '%s'", self.name, bucket_name
        )

    def _get_body(self):
        """
        Reads in a CloudFormation template directly from a file or as a string
        from an external Python script (such as Troposphere).

        External Python scripts have arbitrary dictionary of data
        (sceptre_user_data) passed to them.

        :returns: A CloudFormation template
        :rtype: str
        :raises: sceptre.stack.UnsupportedTemplateFileTypeException
        :raises: IOError
        """
        # Get relative path as list between current working directory and where
        # the template is
        # NB: this is a horrible hack...
        relpath = os.path.relpath(self.path, os.getcwd()).split(os.path.sep)
        relpaths_to_add = [
            os.path.sep.join(relpath[:i+1])
            for i in range(len(relpath[:-1]))
        ]

        # Add any directory between the current working directory and where
        # the template is to the python path
        for directory in relpaths_to_add:
            sys.path.append(os.path.join(os.getcwd(), directory))

        self.file_extension = os.path.splitext(self.path)[1]

        if self.file_extension in (".json", ".yaml"):
            self.logger.debug("%s - Opening file %s", self.name, self.path)
            with open(self.path) as template_file:
                body = template_file.read()
        elif self.file_extension == ".py":
            self.logger.debug(
                "%s - Getting CloudFormation from %s", self.name, self.path
            )

            # If imp.load_source cannot find the file at self.path, it throws
            # an IOError, but doesn't specify which file couldn't be found.
            # As multiple templates are loaded when an environment is built,
            # more detail is needed. The following commmand
            # "looks before we leap", and specifies which file can't be found.
            if not os.path.isfile(self.path):
                raise IOError("No such file or directory: '%s'", self.path)

            module = imp.load_source(self.name, self.path)

            if hasattr(module, "sceptre_handler"):
                    body = module.sceptre_handler(self.sceptre_user_data)
            else:
                raise TemplateSceptreHandlerError(
                    "The template does not have the required "
                    "'sceptre_handler(sceptre_user_data)' function."
                )
        else:
            raise UnsupportedTemplateFileTypeError(
                "Template has file extension `{0}`. Only .py, .yaml, and "
                ".json are supported.".format(os.path.splitext(self.path)[1])
            )

        for directory in relpaths_to_add:
            sys.path.remove(os.path.join(os.getcwd(), directory))

        return body
>>>>>>> 20232952
<|MERGE_RESOLUTION|>--- conflicted
+++ resolved
@@ -258,77 +258,4 @@
                         "LocationConstraint": region
                     }
                 }
-<<<<<<< HEAD
-            )
-=======
-            )
-        self.logger.debug(
-            "%s - Created '%s'", self.name, bucket_name
-        )
-
-    def _get_body(self):
-        """
-        Reads in a CloudFormation template directly from a file or as a string
-        from an external Python script (such as Troposphere).
-
-        External Python scripts have arbitrary dictionary of data
-        (sceptre_user_data) passed to them.
-
-        :returns: A CloudFormation template
-        :rtype: str
-        :raises: sceptre.stack.UnsupportedTemplateFileTypeException
-        :raises: IOError
-        """
-        # Get relative path as list between current working directory and where
-        # the template is
-        # NB: this is a horrible hack...
-        relpath = os.path.relpath(self.path, os.getcwd()).split(os.path.sep)
-        relpaths_to_add = [
-            os.path.sep.join(relpath[:i+1])
-            for i in range(len(relpath[:-1]))
-        ]
-
-        # Add any directory between the current working directory and where
-        # the template is to the python path
-        for directory in relpaths_to_add:
-            sys.path.append(os.path.join(os.getcwd(), directory))
-
-        self.file_extension = os.path.splitext(self.path)[1]
-
-        if self.file_extension in (".json", ".yaml"):
-            self.logger.debug("%s - Opening file %s", self.name, self.path)
-            with open(self.path) as template_file:
-                body = template_file.read()
-        elif self.file_extension == ".py":
-            self.logger.debug(
-                "%s - Getting CloudFormation from %s", self.name, self.path
-            )
-
-            # If imp.load_source cannot find the file at self.path, it throws
-            # an IOError, but doesn't specify which file couldn't be found.
-            # As multiple templates are loaded when an environment is built,
-            # more detail is needed. The following commmand
-            # "looks before we leap", and specifies which file can't be found.
-            if not os.path.isfile(self.path):
-                raise IOError("No such file or directory: '%s'", self.path)
-
-            module = imp.load_source(self.name, self.path)
-
-            if hasattr(module, "sceptre_handler"):
-                    body = module.sceptre_handler(self.sceptre_user_data)
-            else:
-                raise TemplateSceptreHandlerError(
-                    "The template does not have the required "
-                    "'sceptre_handler(sceptre_user_data)' function."
-                )
-        else:
-            raise UnsupportedTemplateFileTypeError(
-                "Template has file extension `{0}`. Only .py, .yaml, and "
-                ".json are supported.".format(os.path.splitext(self.path)[1])
-            )
-
-        for directory in relpaths_to_add:
-            sys.path.remove(os.path.join(os.getcwd(), directory))
-
-        return body
->>>>>>> 20232952
+            )