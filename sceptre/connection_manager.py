--- conflicted
+++ resolved
@@ -65,9 +65,7 @@
                 else:
                     raise
         raise RetryLimitExceededError(
-            "Exceeded request limit {0} times. Aborting.".format(
-                max_retries
-            )
+            "Exceeded request limit {0} times. Aborting.".format(max_retries)
         )
 
     return decorated
@@ -144,16 +142,9 @@
                     "profile_name": profile,
                     "region_name": region,
                     "aws_access_key_id": environ.get("AWS_ACCESS_KEY_ID"),
-<<<<<<< HEAD
-                    "aws_secret_access_key": environ.get(
-                        "AWS_SECRET_ACCESS_KEY"
-                    ),
+                    "aws_secret_access_key": environ.get("AWS_SECRET_ACCESS_KEY"),
                     "aws_session_token": environ.get("AWS_SESSION_TOKEN"),
                     "botocore_session": botocore_session,
-=======
-                    "aws_secret_access_key": environ.get("AWS_SECRET_ACCESS_KEY"),
-                    "aws_session_token": environ.get("AWS_SESSION_TOKEN")
->>>>>>> 93a3e6e0
                 }
 
                 session = boto3.session.Session(**config)
@@ -162,12 +153,11 @@
 
                 # Directory to store cached assume-role credentials.
                 # This is the same directory used by aws-cli
-                CACHE_DIR = path.expanduser(
-                    path.join('~', '.aws', 'cli', 'cache'))
-
-                provider = botocore_session \
-                    .get_component('credential_provider') \
-                    .get_provider('assume-role')
+                CACHE_DIR = path.expanduser(path.join("~", ".aws", "cli", "cache"))
+
+                provider = botocore_session.get_component(
+                    "credential_provider"
+                ).get_provider("assume-role")
                 provider.cache = credentials.JSONFileCache(CACHE_DIR)
 
                 self._boto_sessions[key] = session
@@ -183,9 +173,7 @@
                     sts_client = session.client("sts")
                     sts_response = sts_client.assume_role(
                         RoleArn=iam_role,
-                        RoleSessionName="{0}-session".format(
-                            iam_role.split("/")[-1]
-                        )
+                        RoleSessionName="{0}-session".format(iam_role.split("/")[-1]),
                     )
 
                     credentials = sts_response["Credentials"]
@@ -193,7 +181,7 @@
                         aws_access_key_id=credentials["AccessKeyId"],
                         aws_secret_access_key=credentials["SecretAccessKey"],
                         aws_session_token=credentials["SessionToken"],
-                        region_name=region
+                        region_name=region,
                     )
 
                     if session.get_credentials() is None:
@@ -209,14 +197,12 @@
                     "Using credential set from %s: %s",
                     session.get_credentials().method,
                     {
-                        "AccessKeyId": mask_key(
-                            session.get_credentials().access_key
-                        ),
+                        "AccessKeyId": mask_key(session.get_credentials().access_key),
                         "SecretAccessKey": mask_key(
                             session.get_credentials().secret_key
                         ),
-                        "Region": session.region_name
-                    }
+                        "Region": session.region_name,
+                    },
                 )
 
                 self.logger.debug("Boto3 session created")
@@ -238,9 +224,7 @@
         with self._client_lock:
             key = (service, region, profile, stack_name, iam_role)
             if self._clients.get(key) is None:
-                self.logger.debug(
-                    "No %s client found, creating one...", service
-                )
+                self.logger.debug("No %s client found, creating one...", service)
                 self._clients[key] = self._get_session(
                     profile, region, iam_role
                 ).client(service)
@@ -249,8 +233,14 @@
 
     @_retry_boto_call
     def call(
-        self, service, command, kwargs=None, profile=None, region=None,
-        stack_name=None, iam_role=None
+        self,
+        service,
+        command,
+        kwargs=None,
+        profile=None,
+        region=None,
+        stack_name=None,
+        iam_role=None,
     ):
         """
         Makes a thread-safe Boto3 client call.
